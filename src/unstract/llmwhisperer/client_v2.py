--- conflicted
+++ resolved
@@ -180,15 +180,10 @@
             file_path (str, optional): The path to the file to be processed. Defaults to "".
             stream (IO[bytes], optional): A stream of bytes to be processed. Defaults to None.
             url (str, optional): The URL of the file to be processed. Defaults to "".
-<<<<<<< HEAD
-            mode (str, optional): The processing mode. Can be "high_quality", "form", "low_cost" or "native_text". Defaults to "form".
-            output_mode (str, optional): The output mode. Can be "layout_preserving" or "text". Defaults to "layout_preserving".
-=======
             mode (str, optional): The processing mode. Can be "high_quality", "form", "low_cost" or "native_text".
                 Defaults to "high_quality".
             output_mode (str, optional): The output mode. Can be "layout_preserving" or "text".
                 Defaults to "layout_preserving".
->>>>>>> 224b3bfd
             page_seperator (str, optional): The page separator. Defaults to "<<<".
             pages_to_extract (str, optional): The pages to extract. Defaults to "".
             median_filter_size (int, optional): The size of the median filter. Defaults to 0.
